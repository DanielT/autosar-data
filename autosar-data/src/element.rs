--- conflicted
+++ resolved
@@ -2944,9 +2944,7 @@
     }
 }
 
-<<<<<<< HEAD
 impl Eq for WeakElement {}
-=======
 
 impl ElementContent {
     /// returns the element contained inside this ElementContent, or None if the content is CharacterData
@@ -2967,8 +2965,6 @@
         }
     }
 }
-
->>>>>>> 8a2e5de9
 
 #[cfg(test)]
 mod test {
